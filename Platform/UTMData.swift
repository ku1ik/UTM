//
// Copyright © 2020 osy. All rights reserved.
//
// Licensed under the Apache License, Version 2.0 (the "License");
// you may not use this file except in compliance with the License.
// You may obtain a copy of the License at
//
//     http://www.apache.org/licenses/LICENSE-2.0
//
// Unless required by applicable law or agreed to in writing, software
// distributed under the License is distributed on an "AS IS" BASIS,
// WITHOUT WARRANTIES OR CONDITIONS OF ANY KIND, either express or implied.
// See the License for the specific language governing permissions and
// limitations under the License.
//

import Foundation
#if os(macOS)
import AppKit
#else
import UIKit
#endif

@available(iOS 14, macOS 11, *)
struct AlertMessage: Identifiable {
    var message: String
    public var id: String {
        message
    }
    
    init(_ message: String) {
        self.message = message
    }
}

@available(iOS 14, macOS 11, *)
class UTMData: ObservableObject {
    
    @Published var showSettingsModal: Bool
    @Published var showNewVMSheet: Bool
    @Published var alertMessage: AlertMessage?
    @Published var busy: Bool
    @Published var selectedVM: UTMVirtualMachine?
    @Published private(set) var virtualMachines: [UTMVirtualMachine] {
        didSet {
            let defaults = UserDefaults.standard
            var paths = [String]()
            virtualMachines.forEach({ vm in
                if let path = vm.path {
                    paths.append(path.lastPathComponent)
                }
            })
            defaults.set(paths, forKey: "VMList")
        }
    }
    @Published private(set) var pendingVMs: [UTMPendingVirtualMachine]
    
    private var selectedDiskImagesCache: [String: URL]
    
    #if os(macOS)
    var vmWindows: [UTMVirtualMachine: VMDisplayWindowController] = [:]
    #else
    var vmVC: VMDisplayViewController?
    #endif
    
    var fileManager: FileManager {
        FileManager.default
    }
    
    var documentsURL: URL {
        fileManager.urls(for: .documentDirectory, in: .userDomainMask)[0]
    }
    
    init() {
        let defaults = UserDefaults.standard
        self.showSettingsModal = false
        self.showNewVMSheet = false
        self.busy = false
        self.virtualMachines = []
<<<<<<< HEAD
        self.selectedDiskImagesCache = [:]
=======
        self.pendingVMs = []
>>>>>>> 2e2a7cfe
        if let files = defaults.array(forKey: "VMList") as? [String] {
            for file in files.uniqued() {
                let url = documentsURL.appendingPathComponent(file, isDirectory: true)
                if let vm = UTMVirtualMachine(url: url) {
                    self.virtualMachines.append(vm)
                }
            }
        }
        self.selectedVM = nil
    }
    
    func refresh() {
        // remove stale vm
        var list = virtualMachines.filter { (vm: UTMVirtualMachine) in vm.path != nil && fileManager.fileExists(atPath: vm.path!.path) }
        do {
            let files = try fileManager.contentsOfDirectory(at: documentsURL, includingPropertiesForKeys: [.isDirectoryKey], options: .skipsHiddenFiles)
            let newFiles = files.filter { newFile in
                !virtualMachines.contains { existingVM in
                    existingVM.path?.lastPathComponent == newFile.lastPathComponent
                }
            }
            for file in newFiles {
                guard try file.resourceValues(forKeys: [.isDirectoryKey]).isDirectory ?? false else {
                    continue
                }
                guard UTMVirtualMachine.isVirtualMachine(url: file) else {
                    continue
                }
                let vm = UTMVirtualMachine(url: file)
                if vm != nil {
                    list.insert(vm!, at: 0)
                } else {
                    logger.error("Failed to create object for \(file)")
                }
            }
        } catch {
            logger.error("\(error.localizedDescription)")
        }
        if virtualMachines != list {
            DispatchQueue.main.async {
                //self.objectWillChange.send()
                self.virtualMachines = list
            }
        }
    }
    
    // MARK: - New name
    
    func newDefaultVMName(base: String = "Virtual Machine") -> String {
        let nameForId = { (i: Int) in i <= 1 ? base : "\(base) \(i)" }
        for i in 1..<1000 {
            let name = nameForId(i)
            let file = UTMVirtualMachine.virtualMachinePath(name, inParentURL: documentsURL)
            if !fileManager.fileExists(atPath: file.path) {
                return name
            }
        }
        return ProcessInfo.processInfo.globallyUniqueString
    }
    
    func newDefaultDrivePath(type: UTMDiskImageType, forConfig: UTMQemuConfiguration) -> String {
        let nameForId = { (i: Int) in "\(type.description)-\(i).qcow2" }
        for i in 0..<1000 {
            let name = nameForId(i)
            let file = forConfig.imagesPath.appendingPathComponent(name)
            if !fileManager.fileExists(atPath: file.path) {
                return name
            }
        }
        return UUID().uuidString
    }
    
    func newDefaultDriveName(for config: UTMQemuConfiguration) -> String {
        let nameForId = { (i: Int) in "drive\(i)" }
        for i in 0..<1000 {
            let name = nameForId(i)
            var free: Bool = true
            for j in 0..<config.countDrives {
                guard let taken = config.driveName(for: j) else {
                    continue
                }
                if taken == name {
                    free = false
                    break
                }
            }
            if free {
                return name
            }
        }
        return UUID().uuidString
    }
    
    // MARK: - VM functions
    
    func save(vm: UTMVirtualMachine) throws {
        do {
            let oldPath = vm.path
            try vm.saveUTM()
            if let qemuVM = vm as? UTMQemuVirtualMachine {
                try commitDiskImages(for: qemuVM)
            }
            let newPath = vm.path
            // change the saved path
            if oldPath?.path != newPath?.path {
                guard let oldName = oldPath?.lastPathComponent else {
                    return
                }
                guard let newName = newPath?.lastPathComponent else {
                    return
                }
                let defaults = UserDefaults.standard
                if var files = defaults.array(forKey: "VMList") as? [String] {
                    if let index = files.firstIndex(of: oldName) {
                        files[index] = newName
                        defaults.set(files, forKey: "VMList")
                    }
                }
            }
        } catch {
            // refresh the VM object as it is now stale
            do {
                try discardChanges(forVM: vm)
            } catch {
                // if we can't discard changes, recreate the VM from scratch
                recreate(vm: vm)
            }
            throw error
        }
    }
    
    func discardChanges(forVM vm: UTMVirtualMachine? = nil) throws {
        let config: UTMQemuConfiguration
        if let vm = vm, vm.path != nil {
            try vm.reloadConfiguration()
            guard let qemuConfig = vm.config as? UTMQemuConfiguration else {
                // FIXME: non-qemu orphaned drives
                return
            }
            config = qemuConfig
        } else {
            // create a tmp empty config so we can get orphanedDrives for tmp path
            config = UTMQemuConfiguration()
        }
        // delete orphaned drives
        guard let orphanedDrives = config.orphanedDrives else {
            return
        }
        for name in orphanedDrives {
            let imagesPath = config.imagesPath
            let orphanPath = imagesPath.appendingPathComponent(name)
            logger.debug("Removing orphaned drive '\(name)'")
            try fileManager.removeItem(at: orphanPath)
        }
    }
    
    func create(config: UTMConfigurable, onCompletion: @escaping (UTMVirtualMachine) -> Void = { _ in }) throws {
        let vm = UTMVirtualMachine(configuration: config, withDestinationURL: documentsURL)
        try save(vm: vm)
        if let qemuVM = vm as? UTMQemuVirtualMachine {
            try commitDiskImages(for: qemuVM)
        }
        DispatchQueue.main.async {
            self.virtualMachines.append(vm)
            onCompletion(vm)
        }
    }
    
    func move(fromOffsets: IndexSet, toOffset: Int) {
        DispatchQueue.main.async {
            self.virtualMachines.move(fromOffsets: fromOffsets, toOffset: toOffset)
        }
    }
    
    func delete(vm: UTMVirtualMachine) throws {
        try fileManager.removeItem(at: vm.path!)
        
        DispatchQueue.main.async {
            if let index = self.virtualMachines.firstIndex(of: vm) {
                self.virtualMachines.remove(at: index)
            }
            if vm == self.selectedVM {
                self.selectedVM = nil
            }
            vm.viewState.deleted = true // alert views to update
        }
    }
    
    func clone(vm: UTMVirtualMachine) throws {
        let newName = newDefaultVMName(base: vm.title)
        let newPath = UTMVirtualMachine.virtualMachinePath(newName, inParentURL: documentsURL)
        
        try fileManager.copyItem(at: vm.path!, to: newPath)
        guard let newVM = UTMVirtualMachine(url: newPath) else {
            throw NSLocalizedString("Failed to clone VM.", comment: "UTMData")
        }
        
        DispatchQueue.main.async {
            self.virtualMachines.append(newVM)
        }
    }
    
    func newVM() {
        DispatchQueue.main.async {
            self.showSettingsModal = false
            self.showNewVMSheet = true
        }
    }
    
    func edit(vm: UTMVirtualMachine) {
        DispatchQueue.main.async {
            // show orphans for proper removal
            if let config = vm.config as? UTMQemuConfiguration {
                config.recoverOrphanedDrives()
            }
            self.selectedVM = vm
            self.showSettingsModal = true
            self.showNewVMSheet = false
        }
    }
    
    func computeSize(forVM: UTMVirtualMachine) -> Int64 {
        guard let path = forVM.path else {
            logger.error("invalid path for vm")
            return 0
        }
        guard let enumerator = fileManager.enumerator(at: path, includingPropertiesForKeys: [.totalFileSizeKey]) else {
            logger.error("failed to create enumerator for \(path)")
            return 0
        }
        var total: Int64 = 0
        for case let fileURL as URL in enumerator {
            guard let resourceValues = try? fileURL.resourceValues(forKeys: [.totalFileSizeKey]), let size = resourceValues.totalFileSize else {
                continue
            }
            total += Int64(size)
        }
        return total
    }
    
    // MARK: - Export debug log
    
<<<<<<< HEAD
    func exportDebugLog(forConfig: UTMQemuConfiguration) throws -> [URL] {
        guard let path = forConfig.existingPath else {
            throw NSLocalizedString("No log found!", comment: "UTMData")
        }
        let srcLogPath = path.appendingPathComponent(UTMQemuConfiguration.debugLogName())
        let dstLogPath = tempURL.appendingPathComponent(UTMQemuConfiguration.debugLogName())
        
        if fileManager.fileExists(atPath: dstLogPath.path) {
            try fileManager.removeItem(at: dstLogPath)
        }
        try fileManager.copyItem(at: srcLogPath, to: dstLogPath)
        
        return [dstLogPath]
=======
    func exportDebugLog(for config: UTMConfiguration) throws -> VMShareItemModifier.ShareItem {
        guard let path = config.existingPath else {
            throw NSLocalizedString("No log found!", comment: "UTMData")
        }
        let srcLogPath = path.appendingPathComponent(UTMConfiguration.debugLogName())
        return .debugLog(srcLogPath)
>>>>>>> 2e2a7cfe
    }
    
    // MARK: - Import and Download VMs
    func copyUTM(at: URL, to: URL, move: Bool = false) throws {
        if move {
            try fileManager.moveItem(at: at, to: to)
        } else {
            try fileManager.copyItem(at: at, to: to)
        }
        guard let vm = UTMVirtualMachine(url: to) else {
            throw NSLocalizedString("Failed to parse imported VM.", comment: "UTMData")
        }
        DispatchQueue.main.async {
            self.virtualMachines.append(vm)
            self.selectedVM = vm
        }
    }
    
    func importUTM(url: URL) throws {
        guard url.isFileURL else { return }
        _ = url.startAccessingSecurityScopedResource()
        defer { url.stopAccessingSecurityScopedResource() }
        
        logger.info("importing: \(url)")
        let fileBasePath = url.deletingLastPathComponent()
        let fileName = url.lastPathComponent
        let dest = documentsURL.appendingPathComponent(fileName, isDirectory: true)
        if dest.resolvingSymlinksInPath().path == url.resolvingSymlinksInPath().path {
            if let vm = virtualMachines.first(where: { vm -> Bool in
                guard let vmPath = vm.path else {
                    return false
                }
                return vmPath.lastPathComponent == fileName
            }) {
                logger.info("found existing vm!")
                DispatchQueue.main.async {
                    self.selectedVM = vm
                }
            } else {
                logger.error("cannot find existing vm")
            }
        } else if (fileBasePath.resolvingSymlinksInPath().path == documentsURL.appendingPathComponent("Inbox", isDirectory: true).path) {
            logger.info("moving from Inbox")
            try copyUTM(at: url, to: dest, move: true)
        } else {
            logger.info("copying to Documents")
            try copyUTM(at: url, to: dest)
        }
    }
    
    func tryDownloadVM(_ components: URLComponents) {
        if let urlParameter = components.queryItems?.first(where: { $0.name == "url" })?.value,
           urlParameter.contains(".zip"), let url = URL(string: urlParameter) {
            let task = UTMImportFromWebTask(data: self, url: url)
            let pendingVM = task.startDownload()
            /// wait a half second before showing the "pending VM" UI, in case of very small file
            /// this prevents the UI from appearing and disappearing very quickly
            DispatchQueue.main.asyncAfter(deadline: .now() + 0.5) { [self] in
                if !task.isDone {
                    pendingVMs.append(pendingVM)
                }
            }
        }
    }
    
    func removePendingVM(_ pendingVM: UTMPendingVirtualMachine) {
        if let index = pendingVMs.firstIndex(of: pendingVM) {
            pendingVMs.remove(at: index)
        }
    }
    
    func cancelPendingVM(_ pendingVM: UTMPendingVirtualMachine) {
        pendingVM.cancel()
    }
    
    // MARK: - Disk drive functions
    
    func importDrive(_ drive: URL, for config: UTMQemuConfiguration, imageType: UTMDiskImageType, on interface: String, copy: Bool) throws {
        _ = drive.startAccessingSecurityScopedResource()
        defer { drive.stopAccessingSecurityScopedResource() }
        
        var isDir: ObjCBool = false
        guard fileManager.fileExists(atPath: drive.path, isDirectory: &isDir), !isDir.boolValue else {
            if drive.pathExtension == "utm" {
                throw NSLocalizedString("You cannot import a .utm package as a drive. Did you mean to open the package with UTM?", comment: "UTMData")
            } else {
                throw NSLocalizedString("You cannot import a directory as a drive.", comment: "UTMData")
            }
        }
        
        let path = drive.lastPathComponent
        let imagesPath = config.imagesPath
        let dstPath = imagesPath.appendingPathComponent(path)
        if !fileManager.fileExists(atPath: imagesPath.path) {
            try fileManager.createDirectory(at: imagesPath, withIntermediateDirectories: false, attributes: nil)
        }
        if copy {
            try fileManager.copyItem(at: drive, to: dstPath)
        } else {
            try fileManager.moveItem(at: drive, to: dstPath)
        }
        DispatchQueue.main.async {
            let name = self.newDefaultDriveName(for: config)
<<<<<<< HEAD
=======
            let interface: String
            if let target = config.systemTarget, let architecture = config.systemArchitecture {
                interface = UTMConfiguration.defaultDriveInterface(forTarget: target, architecture: architecture, type: imageType)
            } else {
                interface = "none"
            }
>>>>>>> 2e2a7cfe
            config.newDrive(name, path: path, type: imageType, interface: interface)
        }
    }
    
    func importDrive(_ drive: URL, for config: UTMQemuConfiguration, copy: Bool = true) throws {
        let imageType: UTMDiskImageType = drive.pathExtension.lowercased() == "iso" ? .CD : .disk
        let interface: String
        if let target = config.systemTarget {
            interface = UTMQemuConfiguration.defaultDriveInterface(forTarget: target, type: imageType)
        } else {
            interface = "none"
        }
        try importDrive(drive, for: config, imageType: imageType, on: interface, copy: copy)
    }
    
    func createDrive(_ drive: VMDriveImage, for config: UTMQemuConfiguration, with driveImage: URL? = nil) throws {
        var path: String = ""
        if !drive.removable {
            assert(driveImage == nil, "Cannot call createDrive with a driveImage!")
            guard drive.size > 0 else {
                throw NSLocalizedString("Invalid drive size.", comment: "UTMData")
            }
            path = newDefaultDrivePath(type: drive.imageType, forConfig: config)
            let imagesPath = config.imagesPath
            let dstPath = imagesPath.appendingPathComponent(path)
            if !fileManager.fileExists(atPath: imagesPath.path) {
                try fileManager.createDirectory(at: imagesPath, withIntermediateDirectories: false, attributes: nil)
            }
            
            // create drive
            if !GenerateDefaultQcow2File(dstPath as CFURL, drive.size) {
                throw NSLocalizedString("Disk creation failed.", comment: "UTMData")
            }
        }
        
        let name = self.newDefaultDriveName(for: config)
        if let url = driveImage {
            selectedDiskImagesCache[name] = url
        }
        DispatchQueue.main.async {
            let interface = drive.interface ?? "none"
            if drive.removable {
                config.newRemovableDrive(name, type: drive.imageType, interface: interface)
            } else {
                config.newDrive(name, path: path, type: drive.imageType, interface: interface)
            }
        }
    }
    
    func removeDrive(at index: Int, for config: UTMQemuConfiguration) throws {
        if let path = config.driveImagePath(for: index) {
            let fullPath = config.imagesPath.appendingPathComponent(path);
            if fileManager.fileExists(atPath: fullPath.path) {
                try fileManager.removeItem(at: fullPath)
            }
        }
        if let name = config.driveName(for: index) {
            selectedDiskImagesCache.removeValue(forKey: name)
        }
        DispatchQueue.main.async {
            config.removeDrive(at: index)
        }
    }
    
    private func commitDiskImages(for vm: UTMQemuVirtualMachine) throws {
        let drives = vm.drives
        defer {
            selectedDiskImagesCache.removeAll()
        }
        try selectedDiskImagesCache.forEach { name, url in
            let drive = drives.first { drive in
                drive.name == name
            }
            if let drive = drive {
                try vm.changeMedium(for: drive, url: url)
            }
        }
    }
    
    // MARK: - Networking
    
    func enableNetworking() {
        let task = URLSession.shared.dataTask(with: URL(string: "http://captive.apple.com")!)
        task.resume()
    }
    
    // MARK: - Helper functions
    
    private func recreate(vm: UTMVirtualMachine) {
        guard let path = vm.path else {
            logger.error("Attempting to refresh unsaved VM \(vm.title)")
            return
        }
        guard let newVM = UTMVirtualMachine(url: path) else {
            logger.debug("Cannot create new object for \(path.path)")
            return
        }
        DispatchQueue.main.async {
            //self.objectWillChange.send()
            if let index = self.virtualMachines.firstIndex(of: vm) {
                self.virtualMachines.remove(at: index)
                self.virtualMachines.insert(newVM, at: index)
            } else {
                self.virtualMachines.insert(newVM, at: 0)
            }
            if self.selectedVM == vm {
                self.selectedVM = newVM
            }
        }
    }
    
    func isSupported(systemArchitecture: String?) -> Bool {
        guard let arch = systemArchitecture else {
            return true // ignore this
        }
        let bundleURL = Bundle.main.bundleURL
        #if os(macOS)
        let contentsURL = bundleURL.appendingPathComponent("Contents", isDirectory: true)
        let base = "Versions/A/"
        #else
        let contentsURL = bundleURL
        let base = ""
        #endif
        let frameworksURL = contentsURL.appendingPathComponent("Frameworks", isDirectory: true)
        let framework = frameworksURL.appendingPathComponent("qemu-" + arch + "-softmmu.framework/" + base + "qemu-" + arch + "-softmmu", isDirectory: false)
        logger.error("\(framework.path)")
        return fileManager.fileExists(atPath: framework.path)
    }
    
    func busyWork(_ work: @escaping () throws -> Void) {
        DispatchQueue.main.async {
            self.busy = true
        }
        DispatchQueue.global(qos: .userInitiated).async {
            defer {
                DispatchQueue.main.async {
                    self.busy = false
                }
            }
            do {
                try work()
            } catch {
                logger.error("\(error)")
                DispatchQueue.main.async {
                    self.alertMessage = AlertMessage(error.localizedDescription)
                }
            }
        }
    }
    
<<<<<<< HEAD
    #if swift(>=5.5)
    @available(iOS 15, macOS 12, *)
    func busyWorkAsync(_ work: @escaping () async throws -> Void) {
        Task(priority: .userInitiated) {
            DispatchQueue.main.async {
                self.busy = true
            }
            defer {
                DispatchQueue.main.async {
                    self.busy = false
                }
            }
            do {
                try await work()
            } catch {
                logger.error("\(error)")
                DispatchQueue.main.async {
                    self.alertMessage = AlertMessage(error.localizedDescription)
                }
            }
        }
    }
    #endif
=======
    // MARK: - Automation Features
    
    func trySendText(_ vm: UTMVirtualMachine, urlComponents components: URLComponents) {
        guard let queryItems = components.queryItems else { return }
        guard let text = queryItems.first(where: { $0.name == "text" })?.value else { return }
        if vm.configuration.displayConsoleOnly {
            vm.sendInput(text)
        } else {
            #if os(macOS)
            trySendTextSpice(vm: vm, text: text)
            #else
            trySendTextSpice(text)
            #endif
        }
    }
    
    func tryClickVM(_ vm: UTMVirtualMachine, urlComponents components: URLComponents) {
        guard !vm.configuration.displayConsoleOnly else { return }
        guard let queryItems = components.queryItems else { return }
        /// Parse targeted position
        var x: CGFloat? = nil
        var y: CGFloat? = nil
        let nf = NumberFormatter()
        nf.allowsFloats = false
        if let xStr = components.queryItems?.first(where: { item in
            item.name == "x"
        })?.value {
            x = nf.number(from: xStr) as? CGFloat
        }
        if let yStr = components.queryItems?.first(where: { item in
            item.name == "y"
        })?.value {
            y = nf.number(from: yStr) as? CGFloat
        }
        guard let xPos = x, let yPos = y else { return }
        let point = CGPoint(x: xPos, y: yPos)
        /// Parse which button should be clicked
        var button: CSInputButton = .left
        if let buttonStr = queryItems.first(where: { $0.name == "button"})?.value {
            switch buttonStr {
            case "middle":
                button = .middle
                break
            case "right":
                button = .right
                break
            default:
                break
            }
        }
        /// All parameters parsed, perform the click
        #if os(macOS)
        tryClickAtPoint(vm: vm, point: point, button: button)
        #else
        tryClickAtPoint(point: point, button: button)
        #endif
    }
>>>>>>> 2e2a7cfe
}<|MERGE_RESOLUTION|>--- conflicted
+++ resolved
@@ -77,11 +77,8 @@
         self.showNewVMSheet = false
         self.busy = false
         self.virtualMachines = []
-<<<<<<< HEAD
         self.selectedDiskImagesCache = [:]
-=======
         self.pendingVMs = []
->>>>>>> 2e2a7cfe
         if let files = defaults.array(forKey: "VMList") as? [String] {
             for file in files.uniqued() {
                 let url = documentsURL.appendingPathComponent(file, isDirectory: true)
@@ -324,28 +321,12 @@
     
     // MARK: - Export debug log
     
-<<<<<<< HEAD
-    func exportDebugLog(forConfig: UTMQemuConfiguration) throws -> [URL] {
-        guard let path = forConfig.existingPath else {
-            throw NSLocalizedString("No log found!", comment: "UTMData")
-        }
-        let srcLogPath = path.appendingPathComponent(UTMQemuConfiguration.debugLogName())
-        let dstLogPath = tempURL.appendingPathComponent(UTMQemuConfiguration.debugLogName())
-        
-        if fileManager.fileExists(atPath: dstLogPath.path) {
-            try fileManager.removeItem(at: dstLogPath)
-        }
-        try fileManager.copyItem(at: srcLogPath, to: dstLogPath)
-        
-        return [dstLogPath]
-=======
-    func exportDebugLog(for config: UTMConfiguration) throws -> VMShareItemModifier.ShareItem {
+    func exportDebugLog(for config: UTMQemuConfiguration) throws -> VMShareItemModifier.ShareItem {
         guard let path = config.existingPath else {
             throw NSLocalizedString("No log found!", comment: "UTMData")
         }
-        let srcLogPath = path.appendingPathComponent(UTMConfiguration.debugLogName())
+        let srcLogPath = path.appendingPathComponent(UTMQemuConfiguration.debugLogName())
         return .debugLog(srcLogPath)
->>>>>>> 2e2a7cfe
     }
     
     // MARK: - Import and Download VMs
@@ -449,15 +430,12 @@
         }
         DispatchQueue.main.async {
             let name = self.newDefaultDriveName(for: config)
-<<<<<<< HEAD
-=======
             let interface: String
             if let target = config.systemTarget, let architecture = config.systemArchitecture {
-                interface = UTMConfiguration.defaultDriveInterface(forTarget: target, architecture: architecture, type: imageType)
+                interface = UTMQemuConfiguration.defaultDriveInterface(forTarget: target, architecture: architecture, type: imageType)
             } else {
                 interface = "none"
             }
->>>>>>> 2e2a7cfe
             config.newDrive(name, path: path, type: imageType, interface: interface)
         }
     }
@@ -465,8 +443,8 @@
     func importDrive(_ drive: URL, for config: UTMQemuConfiguration, copy: Bool = true) throws {
         let imageType: UTMDiskImageType = drive.pathExtension.lowercased() == "iso" ? .CD : .disk
         let interface: String
-        if let target = config.systemTarget {
-            interface = UTMQemuConfiguration.defaultDriveInterface(forTarget: target, type: imageType)
+        if let target = config.systemTarget, let arch = config.systemArchitecture {
+            interface = UTMQemuConfiguration.defaultDriveInterface(forTarget: target, architecture: arch, type: imageType)
         } else {
             interface = "none"
         }
@@ -608,7 +586,6 @@
         }
     }
     
-<<<<<<< HEAD
     #if swift(>=5.5)
     @available(iOS 15, macOS 12, *)
     func busyWorkAsync(_ work: @escaping () async throws -> Void) {
@@ -632,17 +609,17 @@
         }
     }
     #endif
-=======
     // MARK: - Automation Features
     
     func trySendText(_ vm: UTMVirtualMachine, urlComponents components: URLComponents) {
+        guard let qemuVm = vm as? UTMQemuVirtualMachine else { return } // FIXME: implement for Apple VM
         guard let queryItems = components.queryItems else { return }
         guard let text = queryItems.first(where: { $0.name == "text" })?.value else { return }
-        if vm.configuration.displayConsoleOnly {
-            vm.sendInput(text)
+        if qemuVm.qemuConfig.displayConsoleOnly {
+            qemuVm.sendInput(text)
         } else {
             #if os(macOS)
-            trySendTextSpice(vm: vm, text: text)
+            trySendTextSpice(vm: qemuVm, text: text)
             #else
             trySendTextSpice(text)
             #endif
@@ -650,7 +627,8 @@
     }
     
     func tryClickVM(_ vm: UTMVirtualMachine, urlComponents components: URLComponents) {
-        guard !vm.configuration.displayConsoleOnly else { return }
+        guard let qemuVm = vm as? UTMQemuVirtualMachine else { return } // FIXME: implement for Apple VM
+        guard !qemuVm.qemuConfig.displayConsoleOnly else { return }
         guard let queryItems = components.queryItems else { return }
         /// Parse targeted position
         var x: CGFloat? = nil
@@ -685,10 +663,9 @@
         }
         /// All parameters parsed, perform the click
         #if os(macOS)
-        tryClickAtPoint(vm: vm, point: point, button: button)
+        tryClickAtPoint(vm: qemuVm, point: point, button: button)
         #else
         tryClickAtPoint(point: point, button: button)
         #endif
     }
->>>>>>> 2e2a7cfe
 }